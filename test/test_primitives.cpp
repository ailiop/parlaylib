--- conflicted
+++ resolved
@@ -45,11 +45,7 @@
   auto s = parlay::tabulate(100000, [](long long i) -> long long {
     return (50021 * i + 61) % (1 << 20);
   });
-<<<<<<< HEAD
   auto m = parlay::delayed_map(s, [](int x) { return 3*x - 1; });
-=======
-  auto m = parlay::dmap(s, [](long long x) { return 3*x - 1; });
->>>>>>> f120a22a
   ASSERT_EQ(m.size(), s.size());
   for (size_t i = 0; i < 100000; i++) {
     ASSERT_EQ(m[i], 3*s[i] - 1);
