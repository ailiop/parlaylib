
#ifndef PARLAY_TRANSPOSE_H_
#define PARLAY_TRANSPOSE_H_

#include "../utilities.h"

namespace parlay {
namespace internal {

#ifdef PAR_GRANULARITY
constexpr const size_t TRANS_THRESHHOLD = PAR_GRANULARITY / 4;
#else
constexpr const size_t TRANS_THRESHHOLD = 500;
#endif

#ifdef DEBUG
constexpr const size_t NON_CACHE_OBLIVIOUS_THRESHOLD = 10000;
#else
constexpr const size_t NON_CACHE_OBLIVIOUS_THRESHOLD = 1 << 22;
#endif

inline size_t split(size_t n) { return n / 2; }

template <typename assignment_tag, typename Iterator>
struct transpose {
  Iterator A, B;
  transpose(Iterator AA, Iterator BB) : A(AA), B(BB) {}

  void transR(size_t rStart, size_t rCount, size_t rLength, size_t cStart,
              size_t cCount, size_t cLength) {
    if (cCount * rCount < TRANS_THRESHHOLD) {
      for (size_t i = rStart; i < rStart + rCount; i++)
        for (size_t j = cStart; j < cStart + cCount; j++)
          assign_dispatch(B[j * cLength + i], A[i * rLength + j], assignment_tag());
    } else if (cCount > rCount) {
      size_t l1 = split(cCount);
      size_t l2 = cCount - l1;
      auto left = [&]() {
        transR(rStart, rCount, rLength, cStart, l1, cLength);
      };
      auto right = [&]() {
        transR(rStart, rCount, rLength, cStart + l1, l2, cLength);
      };
      par_do(left, right);
    } else {
      size_t l1 = split(cCount);
      size_t l2 = rCount - l1;
      auto left = [&]() {
        transR(rStart, l1, rLength, cStart, cCount, cLength);
      };
      auto right = [&]() {
        transR(rStart + l1, l2, rLength, cStart, cCount, cLength);
      };
      par_do(left, right);
    }
  }

  void trans(size_t rCount, size_t cCount) {
#if defined(OPENMP)
#pragma omp parallel
#pragma omp single
#endif
    transR(0, rCount, cCount, 0, cCount, rCount);
  }
};

template <typename assignment_tag, typename InIterator, typename OutIterator, typename CountIterator, typename DestIterator>
struct blockTrans {
  InIterator A;
  OutIterator B;
  CountIterator OA;
  DestIterator OB;

  blockTrans(InIterator AA, OutIterator BB, CountIterator OOA, DestIterator OOB)
      : A(AA), B(BB), OA(OOA), OB(OOB) {}

  void transR(size_t rStart, size_t rCount, size_t rLength, size_t cStart,
              size_t cCount, size_t cLength) {
    if (cCount * rCount < TRANS_THRESHHOLD * 16) {
      parallel_for(rStart, rStart + rCount, [&](size_t i) {
        for (size_t j = cStart; j < cStart + cCount; j++) {
          size_t sa = OA[i * rLength + j];
          size_t sb = OB[j * cLength + i];
          size_t l = OA[i * rLength + j + 1] - sa;
          for (size_t k = 0; k < l; k++) assign_dispatch(B[k + sb], A[k + sa], assignment_tag());
        }

      });
    } else if (cCount > rCount) {
      size_t l1 = split(cCount);
      size_t l2 = cCount - l1;
      auto left = [&]() {
        transR(rStart, rCount, rLength, cStart, l1, cLength);
      };
      auto right = [&]() {
        transR(rStart, rCount, rLength, cStart + l1, l2, cLength);
      };
      par_do(left, right);
    } else {
      size_t l1 = split(cCount);
      size_t l2 = rCount - l1;
      auto left = [&]() {
        transR(rStart, l1, rLength, cStart, cCount, cLength);
      };
      auto right = [&]() {
        transR(rStart + l1, l2, rLength, cStart, cCount, cLength);
      };
      par_do(left, right);
    }
  }

  void trans(size_t rCount, size_t cCount) {
#if defined(OPENMP)
#pragma omp parallel
#pragma omp single
#endif
    transR(0, rCount, cCount, 0, cCount, rCount);
  }
};

// Moves values from blocks to buckets
// From is sorted by key within each block, in block major
// counts is the # of keys in each bucket for each block, in block major
// From and To are of lenght n
// counts is of length num_blocks * num_buckets
// Data is memcpy'd into To avoiding initializers and overloaded =
template <typename assignment_tag, typename InIterator, typename OutIterator, typename s_size_t>
sequence<size_t> transpose_buckets(InIterator From, OutIterator To,
                                   sequence<s_size_t>& counts, size_t n,
                                   size_t block_size, size_t num_blocks,
                                   size_t num_buckets) {
  size_t m = num_buckets * num_blocks;
  sequence<s_size_t> dest_offsets;
  auto add = addm<s_size_t>();

  // for smaller input do non-cache oblivious version
  if (n < NON_CACHE_OBLIVIOUS_THRESHOLD || num_buckets <= 512 || num_blocks <= 512) {
    size_t block_bits = log2_up(num_blocks);
    size_t block_mask = num_blocks - 1;
<<<<<<< HEAD
    assert((size_t)1 << block_bits == num_blocks);
=======
    if (size_t{1} << block_bits != num_blocks)
      throw std::invalid_argument(
          "in transpose_buckets: num_blocks must be a power or 2");
>>>>>>> f120a22a

    // determine the destination offsets
    auto get = [&](size_t i) {
      return counts[(i >> block_bits) + num_buckets * (i & block_mask)];
    };

    // slow down?
    dest_offsets = sequence<s_size_t>::from_function(m, get);
<<<<<<< HEAD
    [[maybe_unused]] size_t sum = scan_inplace(make_slice(dest_offsets), add);
=======
    [[maybe_unused]] auto sum = scan_inplace(make_slice(dest_offsets), add);
>>>>>>> f120a22a
    assert(sum == n);

    // send each key to correct location within its bucket
    auto f = [&](size_t i) {
      size_t s_offset = i * block_size;
      for (size_t j = 0; j < num_buckets; j++) {
        size_t d_offset = dest_offsets[i + num_blocks * j];
        size_t len = counts[i * num_buckets + j];
        for (size_t k = 0; k < len; k++)
          assign_dispatch(To[d_offset++], From[s_offset++], assignment_tag());
      }
    };
    parallel_for(0, num_blocks, f, 1);
  } else {  // for larger input do cache efficient transpose
    // sequence<s_size_t> source_offsets(counts,m+1);
    dest_offsets = sequence<s_size_t>(m);
    transpose<assignment_tag, typename sequence<s_size_t>::iterator>(counts.begin(), dest_offsets.begin())
        .trans(num_blocks, num_buckets);

    // do both scans inplace
<<<<<<< HEAD
    [[maybe_unused]] size_t total = scan_inplace(make_slice(dest_offsets), add);
    [[maybe_unused]] size_t total2 = scan_inplace(make_slice(counts), add);
    assert(total == n && total2 == n);

    counts[m] = n;
=======
    size_t total = scan_inplace(make_slice(dest_offsets), add);
    size_t total2 = scan_inplace(make_slice(counts), add);
    assert(total == n && total2 == n);
    counts[m] = static_cast<s_size_t>(n);
>>>>>>> f120a22a

    blockTrans<assignment_tag, InIterator, OutIterator,
               typename sequence<s_size_t>::iterator,
               typename sequence<s_size_t>::iterator>(
      From, To, counts.begin(), dest_offsets.begin())
        .trans(num_blocks, num_buckets);
  }

  // return the bucket offsets, padded with n at the end
  return sequence<size_t>::from_function(num_buckets + 1, [&](size_t i) {
    return (i == num_buckets) ? n : dest_offsets[i * num_blocks];
  });
}

}  // namespace internal
}  // namespace parlay

#endif  // PARLAY_TRANSPOSE_H_<|MERGE_RESOLUTION|>--- conflicted
+++ resolved
@@ -137,13 +137,7 @@
   if (n < NON_CACHE_OBLIVIOUS_THRESHOLD || num_buckets <= 512 || num_blocks <= 512) {
     size_t block_bits = log2_up(num_blocks);
     size_t block_mask = num_blocks - 1;
-<<<<<<< HEAD
-    assert((size_t)1 << block_bits == num_blocks);
-=======
-    if (size_t{1} << block_bits != num_blocks)
-      throw std::invalid_argument(
-          "in transpose_buckets: num_blocks must be a power or 2");
->>>>>>> f120a22a
+    assert(size_t{1} << block_bits == num_blocks);
 
     // determine the destination offsets
     auto get = [&](size_t i) {
@@ -152,11 +146,7 @@
 
     // slow down?
     dest_offsets = sequence<s_size_t>::from_function(m, get);
-<<<<<<< HEAD
-    [[maybe_unused]] size_t sum = scan_inplace(make_slice(dest_offsets), add);
-=======
     [[maybe_unused]] auto sum = scan_inplace(make_slice(dest_offsets), add);
->>>>>>> f120a22a
     assert(sum == n);
 
     // send each key to correct location within its bucket
@@ -177,18 +167,11 @@
         .trans(num_blocks, num_buckets);
 
     // do both scans inplace
-<<<<<<< HEAD
     [[maybe_unused]] size_t total = scan_inplace(make_slice(dest_offsets), add);
     [[maybe_unused]] size_t total2 = scan_inplace(make_slice(counts), add);
     assert(total == n && total2 == n);
 
-    counts[m] = n;
-=======
-    size_t total = scan_inplace(make_slice(dest_offsets), add);
-    size_t total2 = scan_inplace(make_slice(counts), add);
-    assert(total == n && total2 == n);
     counts[m] = static_cast<s_size_t>(n);
->>>>>>> f120a22a
 
     blockTrans<assignment_tag, InIterator, OutIterator,
                typename sequence<s_size_t>::iterator,
