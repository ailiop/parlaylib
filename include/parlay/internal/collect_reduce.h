--- conflicted
+++ resolved
@@ -341,31 +341,9 @@
   
   size_t n = A.size();
 
-<<<<<<< HEAD
-  if (n < 10000) {
+  if (n < 10000) 
     return seq_collect_reduce_sparse(A, A.cut(0,0), hasheq, get_key, get_val, monoid,
 				     2*A.size());
-=======
-  if constexpr (false) {
-    auto cmp = [&] (T, T) { return false;}; // neeed to fix
-    sequence<T> B = sample_sort(A, cmp);
-    sequence<result_type> R(n);
-    size_t j = 0;
-    key_type key = get_key(B[0]);
-    R[0] = result_type(key, get_val(B[0]));
-    for (size_t i = 1; i < n; i++) {
-      key_type new_key = get_key(B[i]);
-      val_type new_val = get_val(B[i]);
-      if (key == new_key)
-        R[j].second = monoid.f(R[j].second, new_val);
-      else {
-        R[j++] = result_type(new_key, new_val);
-	key = new_key;
-      }
-    };
-    return tabulate(j, [&](size_t i) -> result_type { return R[i]; });
->>>>>>> db581b43
-  }
 
   // #bits is selected so each block fits into L3 cache
   //   assuming an L3 cache of size 1M per thread
